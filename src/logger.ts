--- conflicted
+++ resolved
@@ -47,12 +47,9 @@
 
 export function logger(requestedConfig?: Partial<IAwsLogConfig>) {
   const environment = process.env.AWS_STAGE || "dev";
-<<<<<<< HEAD
-  const defaultConfig = defaultConfigs[environment];
 
-=======
   const defaultConfig = environment in defaultConfigs ? defaultConfigs[environment] : defaultConfigs["dev"];
->>>>>>> 342b22fc
+
   if (requestedConfig) {
     config = sessionSample({ ...defaultConfig, ...requestedConfig });
   }
