"use strict";
var __createBinding = (this && this.__createBinding) || (Object.create ? (function(o, m, k, k2) {
    if (k2 === undefined) k2 = k;
    Object.defineProperty(o, k2, { enumerable: true, get: function() { return m[k]; } });
}) : (function(o, m, k, k2) {
    if (k2 === undefined) k2 = k;
    o[k2] = m[k];
}));
var __exportStar = (this && this.__exportStar) || function(m, exports) {
    for (var p in m) if (p !== "default" && !Object.prototype.hasOwnProperty.call(exports, p)) __createBinding(exports, m, p);
};
Object.defineProperty(exports, "__esModule", { value: true });
<<<<<<< HEAD
exports.getCorrelationId = exports.stepFunction = exports.invoke = void 0;
__exportStar(require("./logger"), exports);
var invoke_1 = require("./invoke");
Object.defineProperty(exports, "invoke", { enumerable: true, get: function () { return invoke_1.invoke; } });
var stepFunction_1 = require("./stepFunction");
Object.defineProperty(exports, "stepFunction", { enumerable: true, get: function () { return stepFunction_1.stepFunction; } });
__exportStar(require("./types"), exports);
var state_1 = require("./logger/state");
Object.defineProperty(exports, "getCorrelationId", { enumerable: true, get: function () { return state_1.getCorrelationId; } });
__exportStar(require("./logger/logging-api"), exports);
=======
__export(require("./logger"));
__export(require("./types"));
var state_1 = require("./logger/state");
exports.getCorrelationId = state_1.getCorrelationId;
exports.getContext = state_1.getContext;
exports.getState = state_1.getState;
exports.getStage = state_1.getStage;
__export(require("./logger/logging-api"));
>>>>>>> 74f5253d
<|MERGE_RESOLUTION|>--- conflicted
+++ resolved
@@ -1,27 +1,29 @@
 "use strict";
-var __createBinding = (this && this.__createBinding) || (Object.create ? (function(o, m, k, k2) {
-    if (k2 === undefined) k2 = k;
-    Object.defineProperty(o, k2, { enumerable: true, get: function() { return m[k]; } });
-}) : (function(o, m, k, k2) {
-    if (k2 === undefined) k2 = k;
-    o[k2] = m[k];
-}));
-var __exportStar = (this && this.__exportStar) || function(m, exports) {
-    for (var p in m) if (p !== "default" && !Object.prototype.hasOwnProperty.call(exports, p)) __createBinding(exports, m, p);
-};
+var __createBinding =
+  (this && this.__createBinding) ||
+  (Object.create
+    ? function (o, m, k, k2) {
+        if (k2 === undefined) k2 = k;
+        Object.defineProperty(o, k2, {
+          enumerable: true,
+          get: function () {
+            return m[k];
+          },
+        });
+      }
+    : function (o, m, k, k2) {
+        if (k2 === undefined) k2 = k;
+        o[k2] = m[k];
+      });
+var __exportStar =
+  (this && this.__exportStar) ||
+  function (m, exports) {
+    for (var p in m)
+      if (p !== "default" && !Object.prototype.hasOwnProperty.call(exports, p))
+        __createBinding(exports, m, p);
+  };
 Object.defineProperty(exports, "__esModule", { value: true });
-<<<<<<< HEAD
-exports.getCorrelationId = exports.stepFunction = exports.invoke = void 0;
-__exportStar(require("./logger"), exports);
-var invoke_1 = require("./invoke");
-Object.defineProperty(exports, "invoke", { enumerable: true, get: function () { return invoke_1.invoke; } });
-var stepFunction_1 = require("./stepFunction");
-Object.defineProperty(exports, "stepFunction", { enumerable: true, get: function () { return stepFunction_1.stepFunction; } });
-__exportStar(require("./types"), exports);
-var state_1 = require("./logger/state");
-Object.defineProperty(exports, "getCorrelationId", { enumerable: true, get: function () { return state_1.getCorrelationId; } });
-__exportStar(require("./logger/logging-api"), exports);
-=======
+
 __export(require("./logger"));
 __export(require("./types"));
 var state_1 = require("./logger/state");
@@ -29,5 +31,4 @@
 exports.getContext = state_1.getContext;
 exports.getState = state_1.getState;
 exports.getStage = state_1.getStage;
-__export(require("./logger/logging-api"));
->>>>>>> 74f5253d
+__export(require("./logger/logging-api"));